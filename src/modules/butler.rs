--- conflicted
+++ resolved
@@ -250,11 +250,7 @@
 }
 
 /// Handle callback queries for door opening confirmation
-<<<<<<< HEAD
-#[allow(clippy::cognitive_complexity)]
-=======
-#[allow(clippy::too_many_lines)]
->>>>>>> f4d784a5
+#[allow(clippy::cognitive_complexity, clippy::too_many_lines)]
 async fn handle_callback(
     bot: Bot,
     env: Arc<BotEnv>,
